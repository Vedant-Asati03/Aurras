--- conflicted
+++ resolved
@@ -3,18 +3,18 @@
 """
 
 import os
-<<<<<<< HEAD
-import yt_dlp
-=======
+import random
 import platform
->>>>>>> 7e161ea7
 import threading
 import subprocess
 
 from platform import system
+from prompt_toolkit import prompt
+import yt_dlp
 
 from pick import pick
 from requests import get
+from pytube import Playlist
 from rich.console import Console
 
 from lyrics import show_lyrics, translate_lyrics
@@ -22,7 +22,7 @@
 from mpvsetup import mpv_setup
 
 console = Console()
-CLRSRC = "cls" if system().lower().startswith("win") else "clear"
+CLRSCR = "cls" if system().lower().startswith("win") else "clear"
 WINDOWS = platform.system() == "Windows"
 
 conf_file = os.path.join(os.path.expanduser("~"), ".aurras", "mpv", "mpv.conf")
@@ -80,7 +80,7 @@
     )
     event.set()
 
-    subprocess.call(CLRSRC, shell=True)
+    subprocess.call(CLRSCR, shell=True)
 
 
 def play_song_offline():
@@ -95,7 +95,7 @@
         options=os.listdir(os.path.join(path)),
         title="Select a song to play",
     )
-    subprocess.call(CLRSRC, shell=True)
+    subprocess.call(CLRSCR, shell=True)
 
     index_ofsong = (os.listdir(os.path.join(path))).index(song)
     for song in (os.listdir(os.path.join(path)))[index_ofsong:]:
@@ -118,7 +118,7 @@
             check=True,
         )
 
-        # subprocess.call(CLRSRC, shell=True)
+        subprocess.call(CLRSCR, shell=True)
 
 
 def play_playlist_offline():
@@ -134,11 +134,13 @@
         title="Your Downloaded Playlists\n\n",
         indicator="⨀",
     )
-    subprocess.call(CLRSRC, shell=True)
+    subprocess.call(CLRSCR, shell=True)
 
-    song, _ = pick(
-        options=os.listdir(os.path.join(path, playlist)),
-        title="Select a song to play",
+    song = prompt(
+        completer=(os.listdir(os.path.join(path, playlist))),
+        complete_while_typing=True,
+        mouse_support=True,
+        clipboard=True,
     )
 
     index_ofsong = (os.listdir(os.path.join(path, playlist))).index(song)
@@ -161,7 +163,29 @@
             check=True,
         )
 
-        subprocess.call(CLRSRC, shell=True)
+        subprocess.call(CLRSCR, shell=True)
+
+
+def shuffle_play(play: str):
+    """Plays random songs"""
+
+    while not play.is_set():
+        playlist_link = [
+            "https://music.youtube.com/playlist?list=RDCLAK5uy_ksEjgm3H_7zOJ_RHzRjN1wY-_FFcs7aAU&feature=share&playnext=1",
+            "https://music.youtube.com/playlist?list=RDCLAK5uy_n9Fbdw7e6ap-98_A-8JYBmPv64v-Uaq1g&feature=share&playnext=1",
+            "https://music.youtube.com/playlist?list=RDCLAK5uy_n9Fbdw7e6ap-98_A-8JYBmPv64v-Uaq1g&feature=share&playnext=1",
+            "https://www.youtube.com/playlist?list=PL6k9a6aYB2zk0qSbXR-ZEiwqgdHymsRtQ",
+            "https://www.youtube.com/playlist?list=PLO7-VO1D0_6NmK47v6tpOcxurcxdW-hZa",
+            "https://www.youtube.com/playlist?list=PL9bw4S5ePsEEqCMJSiYZ-KTtEjzVy0YvK",
+        ]
+
+        random.shuffle(playlist_link)
+
+        top_song = Playlist(random.choice(playlist_link)).video_urls
+
+        song = random.choice(top_song)
+        play_song_online(song)
+        break
 
 
 if __name__ == "__main__":
